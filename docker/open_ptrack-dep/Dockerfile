--- conflicted
+++ resolved
@@ -61,31 +61,7 @@
     && cp cuda/lib64/* /usr/local/cuda/lib64/     \ 
     && echo 'export LD_LIBRARY_PATH=$LD_LIBRARY_PATH:/usr/local/cuda/lib64' >> ~/.bashrc     \ 
     && echo 'export PATH=$PATH:/usr/local/cuda/bin' >> ~/.bashrc          
-
-RUN  cd     \ 
-    && cd workspace     \ 
-    && git clone https://github.com/openptrack/libfreenect2     \ 
-    && cd libfreenect2     \ 
-    && git checkout 1604     \ 
-    && cd depends/     \ 
-    && apt-get install -y git cmake cmake-curses-gui libxmu-dev libxi-dev libgl1-mesa-dev dos2unix xorg-dev libglu1-mesa-dev libtool automake libudev-dev libgtk2.0-dev pkg-config libjpeg-turbo8-dev libturbojpeg libglewmx-dev     \ 
-    && ./install_ubuntu.sh     \ 
-    && ln -f -s /usr/lib/x86_64-linux-gnu/libturbojpeg.so.0.1.0 /usr/lib/x86_64-linux-gnu/libturbojpeg.so     \ 
-    && cd ../examples/protonect/     \ 
-    && mkdir build \ 
-    && cd build     \ 
-    && /bin/bash -c "source /opt/ros/kinetic/setup.bash    \ 
-    && cmake ..     \ 
-    && make     \ 
-    && make install"     \ 
-    && echo '# ATTR{product}=="Kinect2" SUBSYSTEM=="usb", ATTR{idVendor}=="045e", ATTR{idProduct}=="02c4", MODE="0666" SUBSYSTEM=="usb", ATTR{idVendor}=="045e", ATTR{idProduct}=="02d8", MODE="0666" SUBSYSTEM=="usb", ATTR{idVendor}=="045e", ATTR{idProduct}=="02d9", MODE="0666"' > ~/90-kinect2.rules     \ 
-    && mv ~/90-kinect2.rules /etc/udev/rules.d/90-kinect2.rules     
-
-RUN  cd ~/workspace/ros/src     \ 
-    && git clone https://github.com/openptrack/iai_kinect2     \ 
-    && cd iai_kinect2     \ 
-    && git checkout 1604       
-
+    
 RUN  apt-get install cmake libgoogle-glog-dev libatlas-base-dev libeigen3-dev libsuitesparse-dev -y --force-yes     \ 
     && mkdir /tmp/ceres_install     \ 
     && cd /tmp/ceres_install     \ 
@@ -107,52 +83,6 @@
     && git fetch origin --tags     \ 
     && git checkout tags/v0.2         
 
-<<<<<<< HEAD
-
-RUN apt-get update && apt-get remove -y x264 libx264-dev
-RUN apt-get update && apt-get upgrade -y && apt-get install -y sudo clang-format wget apt-utils
-
-# Get OpenCV dependencies
-RUN apt-get update && apt-get install -y build-essential checkinstall cmake pkg-config yasm git \
-    gfortran libjpeg8-dev libjasper-dev libpng12-dev libtiff5-dev libavcodec-dev libavformat-dev \
-    libswscale-dev libdc1394-22-dev libxine2-dev libv4l-dev libgstreamer0.10-dev \
-    libgstreamer-plugins-base0.10-dev qt5-default libgtk2.0-dev libtbb-dev libatlas-base-dev \
-    libfaac-dev libmp3lame-dev libtheora-dev libvorbis-dev libxvidcore-dev libopencore-amrnb-dev \
-    libopencore-amrwb-dev x264 v4l-utils libprotobuf-dev protobuf-compiler libgoogle-glog-dev \
-    libgflags-dev libgphoto2-dev libeigen3-dev libhdf5-dev doxygen \
-    python-dev python-pip python3-dev python3-pip &&\
-    rm -rf /var/lib/apt/lists/* &&\
-    pip2 install -U pip numpy &&\
-    pip3 install -U pip numpy &&\
-    pip install numpy scipy matplotlib scikit-image scikit-learn ipython
-
-# Fetch OpenCV
-RUN cd /root/workspace && git clone --verbose https://github.com/opencv/opencv.git -b 3.4.3 &&\
-    cd /root/workspace && wget https://github.com/opencv/opencv_contrib/archive/3.4.3.tar.gz &&\
-    mkdir opencv_contrib && tar -xf 3.4.3.tar.gz -C opencv_contrib --strip-components 1
-
-RUN cd /root/workspace/opencv \
-    && mkdir build \
-    && cd build \
-    && cmake \
-        -D CMAKE_BUILD_TYPE=RELEASE \
-        -D CMAKE_INSTALL_PREFIX=/usr/local/opencv3 \
-        -D WITH_TBB=ON \
-        -D BUILD_NEW_PYTHON_SUPPORT=ON \
-        -D WITH_V4L=ON \
-        -D INSTALL_C_EXAMPLES=ON \
-        -D INSTALL_PYTHON_EXAMPLES=ON \
-        -D BUILD_EXAMPLES=ON \
-        -D WITH_QT=ON \
-        -D WITH_OPENGL=ON \
-        -D ENABLE_FAST_MATH=1  \
-        -D CUDA_FAST_MATH=1  \
-        -D WITH_CUBLAS=1  \
-        -D WITH_IPP=ON  \
-        -D CMAKE_LIBRARY_PATH=/usr/local/cuda/lib64/stubs .. \
-    && make -j"$(nproc)" \ 
-    && make install \
-=======
 RUN cd     \ 
     && cd workspace     \ 
     && apt-get update     \ 
@@ -164,36 +94,17 @@
     && cmake -D CMAKE_BUILD_TYPE=RELEASE -D CMAKE_INSTALL_PREFIX=/usr/local/opencv3 -D WITH_TBB=ON -D BUILD_NEW_PYTHON_SUPPORT=ON -D WITH_V4L=ON -D INSTALL_C_EXAMPLES=ON -D INSTALL_PYTHON_EXAMPLES=ON -D BUILD_EXAMPLES=ON -D WITH_QT=ON -D WITH_OPENGL=ON -D ENABLE_FAST_MATH=1 -D CUDA_FAST_MATH=1 -D WITH_CUBLAS=1 -D WITH_IPP=ON -D CMAKE_LIBRARY_PATH=/usr/local/cuda/lib64/stubs -D ENABLE_PRECOMPILED_HEADERS=OFF ..     \ 
     && make -j8 -l8     \ 
     && make install     \ 
->>>>>>> 1804
     && printf '#OpenCV\nPKG_CONFIG_PATH=$PKG_CONFIG_PATH:/usr/local/opencv3/lib/pkgconfig\nexport PKG_CONFIG_PATH\n' >> /root/.bashrc     \ 
     && printf 'PATH=$PATH:/usr/local/opencv3/bin\nexport PATH\n' >> /root/.bashrc      \ 
     && printf 'LD_LIBRARY_PATH=$LD_LIBRARY_PATH:/usr/local/opencv3/lib\nexport LD_LIBRARY_PATH\n' >> /root/.bashrc       \ 
     && /bin/bash -c "source /root/.bashrc"     \ 
-    && ln -s /usr/local/opencv3/share/OpenCV/3rdparty/lib/libippicv.a /usr/local/lib/libippicv.a  \
-    && ldconfig \
-    && cd /root/workspace/opencv/build \
-    && make clean
+    && ln -s /usr/local/opencv3/share/OpenCV/3rdparty/lib/libippicv.a /usr/local/lib/libippicv.a  
 
 RUN  /bin/bash -c "source /root/.bashrc    \ 
     && cd ~/workspace/ros/src      \ 
-    && git clone https://bitbucket.org/itabr/rtpose_wrapper     \ 
+    && git clone https://bitbucket.org/mcarraro/rtpose_wrapper     \ 
     && cd rtpose_wrapper     \ 
     && git checkout integration-1604     \ 
-<<<<<<< HEAD
-    && apt-get update   \
-    && apt-get --assume-yes install libprotobuf-dev libleveldb-dev libsnappy-dev libhdf5-serial-dev protobuf-compiler libboost-all-dev libgflags-dev libgoogle-glog-dev liblmdb-dev     \ 
-    && make all -j8"
-
-RUN  /bin/bash -c "git clone https://github.com/torch/distro.git ~/torch --recursive \ 
-    && export TORCH_NVCC_FLAGS='-D__CUDA_NO_HALF_OPERATORS__' \
-    && cd ~/torch \ 
-    && bash install-deps \ 
-    && ./install.sh -b \ 
-    && source ~/.bashrc \ 
-    && cd install/bin \ 
-    && ./luarocks install dpnn \ 
-    && ./luarocks install csvigo"
-=======
     && sed -i -e 's/CUDNN_CROSS_CORRELATION/CUDNN_CROSS_CORRELATION, CUDNN_DATA_FLOAT/g' include/caffe/util/cudnn.hpp   \
     && apt-get --assume-yes install libprotobuf-dev libleveldb-dev libsnappy-dev libhdf5-serial-dev protobuf-compiler libboost-all-dev libgflags-dev libgoogle-glog-dev liblmdb-dev    \
     && make all -j8"
@@ -221,17 +132,6 @@
     && git checkout 1607       
 
 
-<<<<<<< HEAD
-#RUN  /bin/bash -c "git clone https://github.com/torch/distro.git ~/torch --recursive \ 
-#    && cd ~/torch \ 
-#    && bash install-deps \ 
-#    && ./install.sh -b \ 
-#    && source ~/.bashrc \ 
-#    && cd install/bin \ 
-#    && ./luarocks install dpnn \ 
-#    && ./luarocks install csvigo"
->>>>>>> 1804
-=======
 RUN  /bin/bash -c "git clone https://github.com/nagadomi/distro.git ~/torch --recursive \ 
     && cd ~/torch \ 
     && bash install-deps \ 
@@ -240,7 +140,6 @@
     && cd install/bin \ 
     && ./luarocks install dpnn \ 
     && ./luarocks install csvigo"
->>>>>>> 82724bff
 
 RUN /bin/bash -c "cd /tmp \
     && git clone https://github.com/cmusatyalab/openface.git \
