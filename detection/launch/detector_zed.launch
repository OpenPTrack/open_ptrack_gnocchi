--- conflicted
+++ resolved
@@ -15,18 +15,11 @@
     <rosparam command="load"                        file="$(find detection)/conf/ground_based_people_detector_zed.yaml" /> 
     
     <param name="classifier_file"                   value="$(find detection)/data/HogSvmPCL.yaml"/>
-<<<<<<< HEAD
     <param name="rgb_image_topic"                  value="/$(arg sensor_name)/rgb/image_rect_color"/>
 	<param name="depth_image_topic"                 value="/$(arg sensor_name)/zed/depth/depth_registered"/>
     <param name="output_topic"                      value="$(arg intermediate_topic)"/>
 	<param name="camera_info_topic"                 value="/$(arg sensor_name)/zed/rgb/camera_info"/>
     <param name="rate"                              value="60.0"/>  
-=======
-    <param name="pointcloud_topic"                  value="/$(arg sensor_name)/zed/point_cloud/cloud_registered"/>
-    <param name="camera_info_topic"                 value="/$(arg sensor_name)/zed/rgb/camera_info"/>
-    <param name="output_topic"                      value="$(arg intermediate_topic)"/>
-    <param name="rate"                              value="60.0"/>
->>>>>>> c834a537
     <param name="ground_from_extrinsic_calibration" value="$(arg ground_from_calibration)"/>  
     
   </node>
